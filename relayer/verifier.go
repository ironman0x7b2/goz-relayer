--- conflicted
+++ resolved
@@ -29,12 +29,7 @@
 
 // Update spins up an instance of the lite client as part of the chain.
 func (c *Chain) Update() error {
-<<<<<<< HEAD
-	// Open connection to the database temporarily
-	db, err := dbm.NewGoLevelDB(fmt.Sprintf("lite-%s", c.ChainID), path.Join(c.ChainDir, "db"))
-=======
 	db, err := c.NewLiteDB()
->>>>>>> d23a0c75
 	if err != nil {
 		return err
 	}
@@ -66,11 +61,7 @@
 
 // LatestHeight uses the CLI utilities to pull the latest height from a given chain
 func (c *Chain) LatestHeight() (int64, error) {
-<<<<<<< HEAD
-	db, err := dbm.NewGoLevelDB(fmt.Sprintf("lite-db-%s", c.ChainID), path.Join(c.ChainDir, "db"))
-=======
 	db, err := c.NewLiteDB()
->>>>>>> d23a0c75
 	if err != nil {
 		return -1, err
 	}
@@ -96,14 +87,9 @@
 	return c.SignedHeaderAtHeight(height)
 }
 
-<<<<<<< HEAD
-func (c *Chain) SignedHeaderAtHeight(height int64) (*types.SignedHeader, error) {
-	db, err := dbm.NewGoLevelDB(fmt.Sprintf("lite-%s", c.ChainID), path.Join(c.ChainDir, "db"))
-=======
 // SignedHeaderAtHeight returns a signed header at a particular height
 func (c *Chain) SignedHeaderAtHeight(height int64) (*tmclient.Header, error) {
 	db, err := c.NewLiteDB()
->>>>>>> d23a0c75
 	if err != nil {
 		return nil, err
 	}
