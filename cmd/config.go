/*
Copyright © 2020 Jack Zampolin jack.zampolin@gmail.com

Licensed under the Apache License, Version 2.0 (the "License");
you may not use this file except in compliance with the License.
You may obtain a copy of the License at

    http://www.apache.org/licenses/LICENSE-2.0

Unless required by applicable law or agreed to in writing, software
distributed under the License is distributed on an "AS IS" BASIS,
WITHOUT WARRANTIES OR CONDITIONS OF ANY KIND, either express or implied.
See the License for the specific language governing permissions and
limitations under the License.
*/
package cmd

import (
	"fmt"
	"io/ioutil"
	"os"
	"path"
	"time"

	sdk "github.com/cosmos/cosmos-sdk/types"
	"github.com/cosmos/relayer/relayer"
	"github.com/spf13/cobra"
	"github.com/spf13/viper"
	"gopkg.in/yaml.v2"
<<<<<<< HEAD
	"io/ioutil"
	"os"
	"path"
=======
>>>>>>> d23a0c75
)

// Config represents the config file for the relayer
type Config struct {
	Global GlobalConfig  `yaml:"global"`
	Chains []ChainConfig `yaml:"chains"`

	c []*relayer.Chain
}

// GlobalConfig describes any global relayer settings
type GlobalConfig struct {
	Strategy      string `yaml:"strategy"`
	Timeout       string `yaml:"timeout"`
	LiteCacheSize int    `yaml:"lite-cache-size"`
}

// ChainConfig describes the config necessary for an individual chain
// TODO: Are there additional parameters needed here
type ChainConfig struct {
	Key            string               `yaml:"key"`
	ChainID        string               `yaml:"chain-id"`
	RPCAddr        string               `yaml:"rpc-addr"`
	AccountPrefix  string               `yaml:"account-prefix"`
	Counterparties []CounterpartyConfig `yaml:"counterparties"`
	Gas            uint64               `yaml:"gas,omitempty"`
	GasAdjustment  float64              `yaml:"gas-adjustment,omitempty"`
	GasPrices      sdk.DecCoins         `yaml:"gas-prices,omitempty"`
	DefaultDenom   string               `yaml:"default-denom,omitempty"`
	Memo           string               `yaml:"memo,omitempty"`
	TrustingPeriod string               `yaml:"trust-options"`
}

// CounterpartyConfig represents a chain's counterparty
type CounterpartyConfig struct {
	ChainID  string `yaml:"chain-id"`
	ClientID string `yaml:"client-id"`
}

// Called to set the relayer.Chain types on Config
func setChains(c *Config, home string) error {
	var out []*relayer.Chain
	var new = &Config{Global: c.Global, Chains: c.Chains}
	for _, i := range c.Chains {
		var cps []relayer.Counterparty
		for _, cp := range i.Counterparties {
			cps = append(cps, relayer.NewCounterparty(cp.ChainID, cp.ClientID))
		}
<<<<<<< HEAD
		homeDir := path.Join(home, i.ChainID)
=======
		homeDir := path.Join(home, liteDir)
		updatePeriod, err := time.ParseDuration(i.UpdatePeriod)
		if err != nil {
			return nil
		}
>>>>>>> d23a0c75
		chain, err := relayer.NewChain(i.Key, i.ChainID, i.RPCAddr, i.AccountPrefix, cps, i.Gas, i.GasAdjustment,
			i.GasPrices, i.DefaultDenom, i.Memo, homePath, c.Global.LiteCacheSize, i.TrustingPeriod,
			homeDir)
		if err != nil {
			return nil
		}
		out = append(out, chain)
	}
	new.c = out
	config = new
	return nil
}

// initConfig reads in config file and ENV variables if set.
func initConfig(cmd *cobra.Command) error {
	home, err := cmd.PersistentFlags().GetString(homeFlag)
	if err != nil {
		return err
	}

	config = &Config{}
	cfgPath := path.Join(home, cfgDir, cfgFile)
	if _, err := os.Stat(cfgPath); err == nil {
		viper.SetConfigFile(cfgPath)
		if err := viper.ReadInConfig(); err == nil {
			// read the config file bytes
			file, err := ioutil.ReadFile(viper.ConfigFileUsed())
			if err != nil {
				fmt.Println("Error reading file:", err)
				os.Exit(1)
			}

			// unmarshall them into the struct
			err = yaml.Unmarshal(file, config)
			if err != nil {
				fmt.Println("Error unmarshalling config:", err)
				os.Exit(1)
			}

			// ensure config has []*relayer.Chain used for all chain operations
			err = setChains(config, home)
			if err != nil {
				fmt.Println("Error parsing chain config:", err)
				os.Exit(1)
			}
		}
	}
	return nil
}<|MERGE_RESOLUTION|>--- conflicted
+++ resolved
@@ -27,12 +27,6 @@
 	"github.com/spf13/cobra"
 	"github.com/spf13/viper"
 	"gopkg.in/yaml.v2"
-<<<<<<< HEAD
-	"io/ioutil"
-	"os"
-	"path"
-=======
->>>>>>> d23a0c75
 )
 
 // Config represents the config file for the relayer
@@ -81,15 +75,7 @@
 		for _, cp := range i.Counterparties {
 			cps = append(cps, relayer.NewCounterparty(cp.ChainID, cp.ClientID))
 		}
-<<<<<<< HEAD
 		homeDir := path.Join(home, i.ChainID)
-=======
-		homeDir := path.Join(home, liteDir)
-		updatePeriod, err := time.ParseDuration(i.UpdatePeriod)
-		if err != nil {
-			return nil
-		}
->>>>>>> d23a0c75
 		chain, err := relayer.NewChain(i.Key, i.ChainID, i.RPCAddr, i.AccountPrefix, cps, i.Gas, i.GasAdjustment,
 			i.GasPrices, i.DefaultDenom, i.Memo, homePath, c.Global.LiteCacheSize, i.TrustingPeriod,
 			homeDir)
